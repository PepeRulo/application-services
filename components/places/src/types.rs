--- conflicted
+++ resolved
@@ -2,14 +2,10 @@
  * License, v. 2.0. If a copy of the MPL was not distributed with this
  * file, You can obtain one at http://mozilla.org/MPL/2.0/. */
 
-<<<<<<< HEAD
 use crate::error::{self, ErrorKind};
+use crate::storage::bookmarks::BookmarkRootGuid;
 use dogear;
-use rusqlite::types::{FromSql, FromSqlResult, ToSql, ToSqlOutput, ValueRef};
-=======
-use crate::storage::bookmarks::BookmarkRootGuid;
 use rusqlite::types::{FromSql, FromSqlError, FromSqlResult, ToSql, ToSqlOutput, ValueRef};
->>>>>>> 9f936f0d
 use rusqlite::Result as RusqliteResult;
 use serde::{Deserialize, Serialize, Serializer};
 use std::fmt;
@@ -17,25 +13,19 @@
 
 // XXX - copied from logins - surprised it's not in `sync`
 #[derive(PartialEq, Eq, Hash, Clone, Debug, Serialize, Deserialize)]
-pub struct SyncGuid(String);
+pub struct SyncGuid(pub String);
 
 impl SyncGuid {
     pub fn new() -> Self {
         SyncGuid(sync15::random_guid().unwrap())
     }
 
-<<<<<<< HEAD
-    #[inline]
-    pub fn into_string(self) -> String {
-        self.0
-=======
     pub fn as_root(&self) -> Option<BookmarkRootGuid> {
         BookmarkRootGuid::from_str(&self.0)
     }
 
     pub fn is_root(&self) -> bool {
         BookmarkRootGuid::from_str(&self.0).is_some()
->>>>>>> 9f936f0d
     }
 }
 
