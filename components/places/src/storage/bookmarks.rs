/* This Source Code Form is subject to the terms of the Mozilla Public
 * License, v. 2.0. If a copy of the MPL was not distributed with this
 * file, You can obtain one at http://mozilla.org/MPL/2.0/. */

use super::RowId;
use super::{fetch_page_info, new_page_info};
use crate::error::*;
use crate::types::{BookmarkType, SyncGuid, SyncStatus, Timestamp};
use rusqlite::types::ToSql;
use rusqlite::{Connection, Row};
use serde::{ser::SerializeStruct, Deserialize, Deserializer, Serialize, Serializer};
#[cfg(test)]
use serde_json::{self, json};
use sql_support::{self, ConnExt};
use std::cmp::{max, min};
use std::collections::HashMap;
use url::Url;

/// Special GUIDs associated with bookmark roots.
/// It's guaranteed that the roots will always have these guids.
#[derive(Debug, PartialEq)]
pub enum BookmarkRootGuid {
    Root,
    Menu,
    Toolbar,
    Unfiled,
    Mobile,
}

impl BookmarkRootGuid {
    pub fn as_guid(&self) -> SyncGuid {
        match self {
            &BookmarkRootGuid::Root => "root________".into(),
            &BookmarkRootGuid::Menu => "menu________".into(),
            &BookmarkRootGuid::Toolbar => "toolbar_____".into(),
            &BookmarkRootGuid::Unfiled => "unfiled_____".into(),
            &BookmarkRootGuid::Mobile => "mobile______".into(),
        }
    }

    pub fn as_sync_record_id(&self) -> &'static str {
        match self {
            BookmarkRootGuid::Root => "places",
            BookmarkRootGuid::Menu => "menu",
            BookmarkRootGuid::Toolbar => "toolbar",
            BookmarkRootGuid::Unfiled => "unfiled",
            BookmarkRootGuid::Mobile => "mobile",
        }
    }

    pub fn from_guid(guid: &SyncGuid) -> Option<Self> {
        match guid.as_ref() {
            "root________" => Some(BookmarkRootGuid::Root),
            "menu________" => Some(BookmarkRootGuid::Menu),
            "toolbar_____" => Some(BookmarkRootGuid::Toolbar),
            "unfiled_____" => Some(BookmarkRootGuid::Unfiled),
            "mobile______" => Some(BookmarkRootGuid::Mobile),
            _ => None,
        }
    }

    pub fn from_sync_record_id(id: &str) -> Option<Self> {
        Some(match id {
            "places" => BookmarkRootGuid::Root,
            "menu" => BookmarkRootGuid::Menu,
            "toolbar" => BookmarkRootGuid::Toolbar,
            "unfiled" => BookmarkRootGuid::Unfiled,
            "mobile" => BookmarkRootGuid::Mobile,
            _ => return None,
        })
    }

    pub fn user_roots() -> Vec<BookmarkRootGuid> {
        vec![
            BookmarkRootGuid::Menu,
            BookmarkRootGuid::Toolbar,
            BookmarkRootGuid::Unfiled,
            BookmarkRootGuid::Mobile,
        ]
    }
}

impl From<BookmarkRootGuid> for SyncGuid {
    fn from(item: BookmarkRootGuid) -> SyncGuid {
        item.as_guid()
    }
}

// Allow comparisons between BookmarkRootGuid and SyncGuids
impl PartialEq<BookmarkRootGuid> for SyncGuid {
    fn eq(&self, other: &BookmarkRootGuid) -> bool {
        *self == other.as_guid()
    }
}

impl PartialEq<SyncGuid> for BookmarkRootGuid {
    fn eq(&self, other: &SyncGuid) -> bool {
        self.as_guid() == *other
    }
}

fn create_root(
    db: &Connection,
    title: &str,
    guid: &SyncGuid,
    position: u32,
    when: &Timestamp,
) -> Result<()> {
    let sql = format!(
        "
        INSERT INTO moz_bookmarks
            (type, position, title, dateAdded, lastModified, guid, parent,
             syncChangeCounter, syncStatus)
        VALUES
            (:item_type, :item_position, :item_title, :date_added, :last_modified, :guid,
             (SELECT id FROM moz_bookmarks WHERE guid = {:?}),
             1, :sync_status)
        ",
        BookmarkRootGuid::Root.as_guid().as_ref()
    );
    let params: Vec<(&str, &ToSql)> = vec![
        (":item_type", &BookmarkType::Folder),
        (":item_position", &position),
        (":item_title", &title),
        (":date_added", when),
        (":last_modified", when),
        (":guid", guid),
        (":sync_status", &SyncStatus::New),
    ];
    db.execute_named_cached(&sql, &params)?;
    Ok(())
}

pub fn create_bookmark_roots(db: &Connection) -> Result<()> {
    let now = Timestamp::now();
    create_root(db, "root", &BookmarkRootGuid::Root.into(), 0, &now)?;
    create_root(db, "menu", &BookmarkRootGuid::Menu.into(), 0, &now)?;
    create_root(db, "toolbar", &BookmarkRootGuid::Toolbar.into(), 1, &now)?;
    create_root(db, "unfiled", &BookmarkRootGuid::Unfiled.into(), 2, &now)?;
    create_root(db, "mobile", &BookmarkRootGuid::Mobile.into(), 3, &now)?;
    Ok(())
}

#[derive(Debug, Copy, Clone)]
pub enum BookmarkPosition {
    Specific(u32),
    Append,
}

/// Helpers to deal with managing the position correctly.

/// Updates the position of existing items so that the insertion of a child in
/// the position specified leaves all siblings with the correct position.
/// Returns the index the item should be inserted at.
fn resolve_pos_for_insert(
    db: &impl ConnExt,
    pos: &BookmarkPosition,
    parent: &RawBookmark,
) -> Result<u32> {
    Ok(match pos {
        BookmarkPosition::Specific(specified) => {
            let actual = min(*specified, parent.child_count);
            // must reorder existing children.
            db.execute_named_cached(
                "UPDATE moz_bookmarks SET position = position + 1
                 WHERE parent = :parent_id
                 AND position >= :position",
                &[(":parent_id", &parent.row_id), (":position", &actual)],
            )?;
            actual
        }
        BookmarkPosition::Append => parent.child_count,
    })
}

/// Updates the position of existing items so that the deletion of a child
/// from the position specified leaves all siblings with the correct position.
fn update_pos_for_deletion(db: &impl ConnExt, pos: u32, parent_id: RowId) -> Result<()> {
    db.execute_named_cached(
        "UPDATE moz_bookmarks SET position = position - 1
         WHERE parent = :parent
         AND position >= :position",
        &[(":parent", &parent_id), (":position", &pos)],
    )?;
    Ok(())
}

/// Updates the position of existing items when an item is being moved in the
/// same folder.
/// Returns what the position should be updated to.
fn update_pos_for_move(
    db: &impl ConnExt,
    pos: &BookmarkPosition,
    bm: &RawBookmark,
    parent: &RawBookmark,
) -> Result<u32> {
    assert_eq!(bm.parent_id, parent.row_id);
    // Note the additional -1's below are to account for the item already being in the folder.
    let new_index = match pos {
        BookmarkPosition::Specific(specified) => min(*specified, parent.child_count - 1),
        BookmarkPosition::Append => parent.child_count - 1,
    };
    db.execute_named_cached(
        "UPDATE moz_bookmarks
         SET position = CASE WHEN :new_index < :cur_index
            THEN position + 1
            ELSE position - 1
         END
         WHERE parent = :parent_id
         AND position BETWEEN :low_index AND :high_index",
        &[
            (":new_index", &new_index),
            (":cur_index", &bm.position),
            (":parent_id", &parent.row_id),
            (":low_index", &min(bm.position, new_index)),
            (":high_index", &max(bm.position, new_index)),
        ],
    )?;
    Ok(new_index)
}

/// Structures which can be used to insert a bookmark, folder or separator.
#[derive(Debug, Clone)]
pub struct InsertableBookmark {
    pub parent_guid: SyncGuid,
    pub position: BookmarkPosition,
    pub date_added: Option<Timestamp>,
    pub last_modified: Option<Timestamp>,
    pub guid: Option<SyncGuid>,
    pub url: Url,
    pub title: Option<String>,
}

impl From<InsertableBookmark> for InsertableItem {
    fn from(bmk: InsertableBookmark) -> Self {
        InsertableItem::Bookmark(bmk)
    }
}

#[derive(Debug, Clone)]
pub struct InsertableSeparator {
    pub parent_guid: SyncGuid,
    pub position: BookmarkPosition,
    pub date_added: Option<Timestamp>,
    pub last_modified: Option<Timestamp>,
    pub guid: Option<SyncGuid>,
}

impl From<InsertableSeparator> for InsertableItem {
    fn from(sep: InsertableSeparator) -> Self {
        InsertableItem::Separator(sep)
    }
}

#[derive(Debug, Clone)]
pub struct InsertableFolder {
    pub parent_guid: SyncGuid,
    pub position: BookmarkPosition,
    pub date_added: Option<Timestamp>,
    pub last_modified: Option<Timestamp>,
    pub guid: Option<SyncGuid>,
    pub title: Option<String>,
}

impl From<InsertableFolder> for InsertableItem {
    fn from(folder: InsertableFolder) -> Self {
        InsertableItem::Folder(folder)
    }
}

// The type used to insert the actual item.
#[derive(Debug, Clone)]
pub enum InsertableItem {
    Bookmark(InsertableBookmark),
    Separator(InsertableSeparator),
    Folder(InsertableFolder),
}

// We allow all "common" fields from the sub-types to be getters on the
// InsertableItem type.
macro_rules! impl_common_bookmark_getter {
    ($getter_name:ident, $T:ty) => {
        fn $getter_name(&self) -> &$T {
            match self {
                InsertableItem::Bookmark(b) => &b.$getter_name,
                InsertableItem::Separator(s) => &s.$getter_name,
                InsertableItem::Folder(f) => &f.$getter_name,
            }
        }
    };
}

impl InsertableItem {
    fn bookmark_type(&self) -> BookmarkType {
        match self {
            InsertableItem::Bookmark(_) => BookmarkType::Bookmark,
            InsertableItem::Separator(_) => BookmarkType::Separator,
            InsertableItem::Folder(_) => BookmarkType::Folder,
        }
    }
    impl_common_bookmark_getter!(parent_guid, SyncGuid);
    impl_common_bookmark_getter!(position, BookmarkPosition);
    impl_common_bookmark_getter!(date_added, Option<Timestamp>);
    impl_common_bookmark_getter!(last_modified, Option<Timestamp>);
    impl_common_bookmark_getter!(guid, Option<SyncGuid>);
}

pub fn insert_bookmark(db: &impl ConnExt, bm: &InsertableItem) -> Result<SyncGuid> {
    let tx = db.unchecked_transaction()?;
    let result = insert_bookmark_in_tx(db, bm);
    super::delete_pending_temp_tables(db.conn())?;
    match result {
        Ok(_) => tx.commit()?,
        Err(_) => tx.rollback()?,
    }
    result
}

pub fn maybe_truncate_title(t: &Option<String>) -> Option<&str> {
    use super::TITLE_LENGTH_MAX;
    use crate::util::slice_up_to;
    t.as_ref().map(|title| slice_up_to(title, TITLE_LENGTH_MAX))
}

fn insert_bookmark_in_tx(db: &impl ConnExt, bm: &InsertableItem) -> Result<SyncGuid> {
    // find the row ID of the parent.
    if BookmarkRootGuid::from_guid(&bm.parent_guid()) == Some(BookmarkRootGuid::Root) {
        return Err(InvalidPlaceInfo::InvalidGuid.into());
    }
    let parent_guid = bm.parent_guid();
    let parent = get_raw_bookmark(db, parent_guid)?
        .ok_or_else(|| InvalidPlaceInfo::InvalidParent(parent_guid.to_string()))?;
    if parent.bookmark_type != BookmarkType::Folder {
        return Err(InvalidPlaceInfo::InvalidParent(parent_guid.to_string()).into());
    }
    // Do the "position" dance.
    let position = resolve_pos_for_insert(db, &bm.position(), &parent)?;

    // Note that we could probably do this 'fk' work as a sub-query (although
    // markh isn't clear how we could perform the insert) - it probably doesn't
    // matter in practice though...
    let fk = match bm {
        InsertableItem::Bookmark(ref bm) => {
            let page_info = match fetch_page_info(db, &bm.url)? {
                Some(info) => info.page,
                None => new_page_info(db, &bm.url, None)?,
            };
            Some(page_info.row_id)
        }
        _ => None,
    };
    let sql = "INSERT INTO moz_bookmarks
              (fk, type, parent, position, title, dateAdded, lastModified,
               guid, syncStatus, syncChangeCounter) VALUES
              (:fk, :type, :parent, :position, :title, :dateAdded, :lastModified,
               :guid, :syncStatus, :syncChangeCounter)";

    let guid = bm.guid().clone().unwrap_or_else(|| SyncGuid::new());
    let date_added = bm.date_added().unwrap_or_else(|| Timestamp::now());
    // last_modified can't be before date_added
    let last_modified = max(
        bm.last_modified().unwrap_or_else(|| Timestamp::now()),
        date_added,
    );

    let bookmark_type = bm.bookmark_type();
    match bm {
        InsertableItem::Bookmark(ref b) => {
            let title = maybe_truncate_title(&b.title);
            db.execute_named_cached(
                sql,
                &[
                    (":fk", &fk),
                    (":type", &bookmark_type),
                    (":parent", &parent.row_id),
                    (":position", &position),
                    (":title", &title),
                    (":dateAdded", &date_added),
                    (":lastModified", &last_modified),
                    (":guid", &guid),
                    (":syncStatus", &SyncStatus::New),
                    (":syncChangeCounter", &1),
                ],
            )?;
        }
        InsertableItem::Separator(ref _s) => {
            db.execute_named_cached(
                sql,
                &[
                    (":type", &bookmark_type),
                    (":parent", &parent.row_id),
                    (":position", &position),
                    (":dateAdded", &date_added),
                    (":lastModified", &last_modified),
                    (":guid", &guid),
                    (":syncStatus", &SyncStatus::New),
                    (":syncChangeCounter", &1),
                ],
            )?;
        }
        InsertableItem::Folder(ref f) => {
            let title = maybe_truncate_title(&f.title);
            db.execute_named_cached(
                sql,
                &[
                    (":type", &bookmark_type),
                    (":parent", &parent.row_id),
                    (":title", &title),
                    (":position", &position),
                    (":dateAdded", &date_added),
                    (":lastModified", &last_modified),
                    (":guid", &guid),
                    (":syncStatus", &SyncStatus::New),
                    (":syncChangeCounter", &1),
                ],
            )?;
        }
    };

    // Bump the parent's change counter.
    let sql_counter = "
        UPDATE moz_bookmarks SET syncChangeCounter = syncChangeCounter + 1
        WHERE id = :parent_id";
    db.execute_named_cached(sql_counter, &[(":parent_id", &parent.row_id)])?;

    Ok(guid)
}

/// Delete the specified bookmark. Returns true if a bookmark with the guid
/// existed and was deleted, false otherwise.
pub fn delete_bookmark(db: &impl ConnExt, guid: &SyncGuid) -> Result<bool> {
    let tx = db.unchecked_transaction()?;
    let result = delete_bookmark_in_tx(db, guid);
    match result {
        Ok(_) => tx.commit()?,
        Err(_) => tx.rollback()?,
    }
    result
}

fn delete_bookmark_in_tx(db: &impl ConnExt, guid: &SyncGuid) -> Result<bool> {
    // Can't delete a root.
    if BookmarkRootGuid::from_guid(guid).is_some() {
        return Err(InvalidPlaceInfo::InvalidGuid.into());
    }
    let record = match get_raw_bookmark(db, guid)? {
        Some(r) => r,
        None => {
            log::debug!("Can't delete bookmark '{:?}' as it doesn't exist", guid);
            return Ok(false);
        }
    };
    // must reorder existing children.
    update_pos_for_deletion(db, record.position, record.parent_id)?;
    // and delete - children are recursively deleted.
    db.execute_named_cached(
        "DELETE from moz_bookmarks WHERE id = :id",
        &[(":id", &record.row_id)],
    )?;
    super::delete_pending_temp_tables(db.conn())?;
    Ok(true)
}

/// Support for modifying bookmarks, including changing the location in
/// the tree.

// Used to specify how the location of the item in the tree should be updated.
#[derive(Debug, Clone)]
pub enum UpdateTreeLocation {
    None,                               // no change
    Position(BookmarkPosition),         // new position in the same folder.
    Parent(SyncGuid, BookmarkPosition), // new parent
}

impl Default for UpdateTreeLocation {
    fn default() -> Self {
        UpdateTreeLocation::None
    }
}

/// Structures which can be used to update a bookmark, folder or separator.
/// Almost all fields are Option<>-like, with None meaning "do not change".
/// Many fields which can't be changed by our public API are omitted (eg,
/// guid, date_added, last_modified, etc)
#[derive(Debug, Clone, Default)]
pub struct UpdatableBookmark {
    pub location: UpdateTreeLocation,
    pub url: Option<Url>,
    pub title: Option<String>,
}

impl From<UpdatableBookmark> for UpdatableItem {
    fn from(bmk: UpdatableBookmark) -> Self {
        UpdatableItem::Bookmark(bmk)
    }
}

#[derive(Debug, Clone)]
pub struct UpdatableSeparator {
    pub location: UpdateTreeLocation,
}

impl From<UpdatableSeparator> for UpdatableItem {
    fn from(sep: UpdatableSeparator) -> Self {
        UpdatableItem::Separator(sep)
    }
}

#[derive(Debug, Clone, Default)]
pub struct UpdatableFolder {
    pub location: UpdateTreeLocation,
    pub title: Option<String>,
}

impl From<UpdatableFolder> for UpdatableItem {
    fn from(folder: UpdatableFolder) -> Self {
        UpdatableItem::Folder(folder)
    }
}

// The type used to update the actual item.
#[derive(Debug, Clone)]
pub enum UpdatableItem {
    Bookmark(UpdatableBookmark),
    Separator(UpdatableSeparator),
    Folder(UpdatableFolder),
}

impl UpdatableItem {
    fn bookmark_type(&self) -> BookmarkType {
        match self {
            UpdatableItem::Bookmark(_) => BookmarkType::Bookmark,
            UpdatableItem::Separator(_) => BookmarkType::Separator,
            UpdatableItem::Folder(_) => BookmarkType::Folder,
        }
    }

    pub fn location(&self) -> &UpdateTreeLocation {
        match self {
            UpdatableItem::Bookmark(b) => &b.location,
            UpdatableItem::Separator(s) => &s.location,
            UpdatableItem::Folder(f) => &f.location,
        }
    }
}

pub fn update_bookmark(db: &impl ConnExt, guid: &SyncGuid, item: &UpdatableItem) -> Result<()> {
    let tx = db.unchecked_transaction()?;
    let result = update_bookmark_in_tx(db, guid, item);
    match result {
        Ok(_) => tx.commit()?,
        Err(_) => tx.rollback()?,
    }
    result
}

fn update_bookmark_in_tx(db: &impl ConnExt, guid: &SyncGuid, item: &UpdatableItem) -> Result<()> {
    let existing =
        get_raw_bookmark(db, guid)?.ok_or_else(|| InvalidPlaceInfo::NoItem(guid.to_string()))?;
    if existing.bookmark_type != item.bookmark_type() {
        return Err(InvalidPlaceInfo::MismatchedBookmarkType(
            existing.bookmark_type as u8,
            item.bookmark_type() as u8,
        )
        .into());
    }

    let update_old_parent_status;
    let update_new_parent_status;
    // to make our life easier we update every field, using existing when
    // no value is specified.
    let parent_id;
    let position;
    match item.location() {
        UpdateTreeLocation::None => {
            parent_id = existing.parent_id;
            position = existing.position;
            update_old_parent_status = false;
            update_new_parent_status = false;
        }
        UpdateTreeLocation::Position(pos) => {
            parent_id = existing.parent_id;
            update_old_parent_status = true;
            update_new_parent_status = false;
            let parent = get_raw_bookmark(db, &existing.parent_guid)?.ok_or_else(|| {
                Corruption::NoParent(guid.to_string(), existing.parent_guid.to_string())
            })?;
            position = update_pos_for_move(db, &pos, &existing, &parent)?;
        }
        UpdateTreeLocation::Parent(new_parent_guid, pos) => {
            if BookmarkRootGuid::from_guid(&new_parent_guid) == Some(BookmarkRootGuid::Root) {
                return Err(InvalidPlaceInfo::InvalidGuid.into());
            }
            let new_parent = get_raw_bookmark(db, &new_parent_guid)?
                .ok_or_else(|| InvalidPlaceInfo::InvalidParent(new_parent_guid.to_string()))?;
            if new_parent.bookmark_type != BookmarkType::Folder {
                return Err(InvalidPlaceInfo::InvalidParent(new_parent_guid.to_string()).into());
            }
            parent_id = new_parent.row_id;
            update_old_parent_status = true;
            update_new_parent_status = true;
            let existing_parent =
                get_raw_bookmark(db, &existing.parent_guid)?.ok_or_else(|| {
                    Corruption::NoParent(guid.to_string(), existing.parent_guid.to_string())
                })?;
            update_pos_for_deletion(db, existing.position, existing_parent.row_id)?;
            position = resolve_pos_for_insert(db, &pos, &new_parent)?;
        }
    };
    let place_id = match item {
        UpdatableItem::Bookmark(b) => match &b.url {
            None => existing.place_id,
            Some(url) => {
                let page_info = match fetch_page_info(db, &url)? {
                    Some(info) => info.page,
                    None => new_page_info(db, &url, None)?,
                };
                Some(page_info.row_id)
            }
        },
        _ => {
            // Updating a non-bookmark item, so the existing item must not
            // have a place_id
            assert_eq!(existing.place_id, None);
            None
        }
    };
    // While we could let the SQL take care of being clever about the update
    // via, say `title = NULLIF(IFNULL(:title, title), '')`, this code needs
    // to know if it changed so the sync counter can be managed correctly.
    let update_title = match item {
        UpdatableItem::Bookmark(b) => &b.title,
        UpdatableItem::Folder(f) => &f.title,
        UpdatableItem::Separator(_) => &None,
    };

    let title: Option<String> = match update_title {
        None => existing.title.clone(),
        // We don't differentiate between null and the empty string for title,
        // just like desktop doesn't post bug 1360872, hence an empty string
        // means "set to null".
        Some(val) => {
            if val.is_empty() {
                None
            } else {
                Some(val.clone())
            }
        }
    };

    let change_incr = title != existing.title || place_id != existing.place_id;

    let now = Timestamp::now();

    let sql = "
        UPDATE moz_bookmarks SET
            fk = :fk,
            parent = :parent,
            position = :position,
            title = :title,
            lastModified = :now,
            syncChangeCounter = syncChangeCounter + :change_incr
        WHERE id = :id";

    db.execute_named_cached(
        sql,
        &[
            (":fk", &place_id),
            (":parent", &parent_id),
            (":position", &position),
            (":title", &maybe_truncate_title(&title)),
            (":now", &now),
            (":change_incr", &(change_incr as u32)),
            (":id", &existing.row_id),
        ],
    )?;

    let sql_counter = "
        UPDATE moz_bookmarks SET syncChangeCounter = syncChangeCounter + 1
        WHERE id = :parent_id";

    // The lastModified of the existing parent ancestors (which may still be
    // the current parent) is always updated, even if the change counter for it
    // isn't.
    set_ancestors_last_modified(db, &existing.parent_id, &now)?;
    if update_old_parent_status {
        db.execute_named_cached(sql_counter, &[(":parent_id", &existing.parent_id)])?;
    }
    if update_new_parent_status {
        set_ancestors_last_modified(db, &parent_id, &now)?;
        db.execute_named_cached(sql_counter, &[(":parent_id", &parent_id)])?;
    }
    Ok(())
}

fn set_ancestors_last_modified(
    db: &impl ConnExt,
    parent_id: &RowId,
    time: &Timestamp,
) -> Result<()> {
    let sql = "
        WITH RECURSIVE
        ancestors(aid) AS (
            SELECT :parent_id
            UNION ALL
            SELECT parent FROM moz_bookmarks
            JOIN ancestors ON id = aid
            WHERE type = :type
        )
        UPDATE moz_bookmarks SET lastModified = :time
        WHERE id IN ancestors
    ";
    db.execute_named_cached(
        sql,
        &[
            (":parent_id", parent_id),
            (":type", &(BookmarkType::Folder as u8)),
            (":time", &time),
        ],
    )?;
    Ok(())
}

/// Support for inserting and fetching a tree. Same limitations as desktop.
/// Note that the guids are optional when inserting a tree. They will always
/// have values when fetching it.

// For testing purposes we implement PartialEq, such that optional fields are
// ignored in the comparison. This allows tests to construct a tree with
// missing fields and be able to compare against a tree with all fields (such
// as one exported from the DB)
#[cfg(test)]
fn cmp_options<T: PartialEq>(s: &Option<T>, o: &Option<T>) -> bool {
    match (s, o) {
        (None, None) => true,
        (None, Some(_)) => true,
        (Some(_), None) => true,
        (s, o) => s == o,
    }
}

#[derive(Debug)]
pub struct BookmarkNode {
    pub guid: Option<SyncGuid>,
    pub date_added: Option<Timestamp>,
    pub last_modified: Option<Timestamp>,
    pub title: Option<String>,
    pub url: Url,
}

impl From<BookmarkNode> for BookmarkTreeNode {
    fn from(node: BookmarkNode) -> Self {
        BookmarkTreeNode::Bookmark(node)
    }
}

#[cfg(test)]
impl PartialEq for BookmarkNode {
    fn eq(&self, other: &BookmarkNode) -> bool {
        cmp_options(&self.guid, &other.guid)
            && cmp_options(&self.date_added, &other.date_added)
            && cmp_options(&self.last_modified, &other.last_modified)
            && cmp_options(&self.title, &other.title)
            && self.url == other.url
    }
}

#[derive(Debug, Default)]
pub struct SeparatorNode {
    pub guid: Option<SyncGuid>,
    pub date_added: Option<Timestamp>,
    pub last_modified: Option<Timestamp>,
}

impl From<SeparatorNode> for BookmarkTreeNode {
    fn from(node: SeparatorNode) -> Self {
        BookmarkTreeNode::Separator(node)
    }
}

#[cfg(test)]
impl PartialEq for SeparatorNode {
    fn eq(&self, other: &SeparatorNode) -> bool {
        cmp_options(&self.guid, &other.guid)
            && cmp_options(&self.date_added, &other.date_added)
            && cmp_options(&self.last_modified, &other.last_modified)
    }
}

#[derive(Debug, Default)]
pub struct FolderNode {
    pub guid: Option<SyncGuid>,
    pub date_added: Option<Timestamp>,
    pub last_modified: Option<Timestamp>,
    pub title: Option<String>,
    pub children: Vec<BookmarkTreeNode>,
}

impl From<FolderNode> for BookmarkTreeNode {
    fn from(node: FolderNode) -> Self {
        BookmarkTreeNode::Folder(node)
    }
}

#[cfg(test)]
impl PartialEq for FolderNode {
    fn eq(&self, other: &FolderNode) -> bool {
        cmp_options(&self.guid, &other.guid)
            && cmp_options(&self.date_added, &other.date_added)
            && cmp_options(&self.last_modified, &other.last_modified)
            && cmp_options(&self.title, &other.title)
            && self.children == other.children
    }
}

#[derive(Debug)]
#[cfg_attr(test, derive(PartialEq))]
pub enum BookmarkTreeNode {
    Bookmark(BookmarkNode),
    Separator(SeparatorNode),
    Folder(FolderNode),
}

// Serde makes it tricky to serialize what we need here - a 'type' from the
// enum and then a flattened variant struct. So we gotta do it manually.
impl Serialize for BookmarkTreeNode {
    fn serialize<S>(&self, serializer: S) -> std::result::Result<S::Ok, S::Error>
    where
        S: Serializer,
    {
        let mut state = serializer.serialize_struct("BookmarkTreeNode", 2)?;
        match self {
            BookmarkTreeNode::Bookmark(b) => {
                state.serialize_field("type", &BookmarkType::Bookmark)?;
                state.serialize_field("guid", &b.guid)?;
                state.serialize_field("date_added", &b.date_added)?;
                state.serialize_field("last_modified", &b.last_modified)?;
                state.serialize_field("title", &b.title)?;
                state.serialize_field("url", &b.url.to_string())?;
            }
            BookmarkTreeNode::Separator(s) => {
                state.serialize_field("type", &BookmarkType::Separator)?;
                state.serialize_field("guid", &s.guid)?;
                state.serialize_field("date_added", &s.date_added)?;
                state.serialize_field("last_modified", &s.last_modified)?;
            }
            BookmarkTreeNode::Folder(f) => {
                state.serialize_field("type", &BookmarkType::Folder)?;
                state.serialize_field("guid", &f.guid)?;
                state.serialize_field("date_added", &f.date_added)?;
                state.serialize_field("last_modified", &f.last_modified)?;
                state.serialize_field("title", &f.title)?;
                state.serialize_field("children", &f.children)?;
            }
        };
        state.end()
    }
}

impl<'de> Deserialize<'de> for BookmarkTreeNode {
    fn deserialize<D>(deserializer: D) -> std::result::Result<Self, D::Error>
    where
        D: Deserializer<'de>,
    {
        // *sob* - a union of fields we post-process.
        #[derive(Debug, Default, Deserialize)]
        #[serde(default)]
        struct Mapping {
            #[serde(rename = "type")]
            bookmark_type: u8,
            guid: Option<SyncGuid>,
            date_added: Option<Timestamp>,
            last_modified: Option<Timestamp>,
            title: Option<String>,
            url: Option<String>,
            children: Vec<BookmarkTreeNode>,
        }
        let m = Mapping::deserialize(deserializer)?;

        let url = m.url.as_ref().and_then(|u| match Url::parse(u) {
            Err(e) => {
                log::warn!(
                    "ignoring invalid url for {}: {:?}",
                    m.guid
                        .as_ref()
                        .map(|guid| guid.as_ref())
                        .unwrap_or("<no guid>"),
                    e
                );
                None
            }
            Ok(parsed) => Some(parsed),
        });

        let bookmark_type = BookmarkType::from_u8_with_valid_url(m.bookmark_type, || url.is_some());
        Ok(match bookmark_type {
            BookmarkType::Bookmark => BookmarkNode {
                guid: m.guid,
                date_added: m.date_added,
                last_modified: m.last_modified,
                title: m.title,
                url: url.unwrap(),
            }
            .into(),
            BookmarkType::Separator => SeparatorNode {
                guid: m.guid,
                date_added: m.date_added,
                last_modified: m.last_modified,
            }
            .into(),
            BookmarkType::Folder => FolderNode {
                guid: m.guid,
                date_added: m.date_added,
                last_modified: m.last_modified,
                title: m.title,
                children: m.children,
            }
            .into(),
        })
    }
}

#[cfg(test)]
mod test_serialize {
    use super::*;

    #[test]
    fn test_tree_serialize() -> Result<()> {
        let guid = SyncGuid::new();
        let tree = BookmarkTreeNode::Folder(FolderNode {
            guid: Some(guid.clone()),
            date_added: None,
            last_modified: None,
            title: None,
            children: vec![BookmarkTreeNode::Bookmark(BookmarkNode {
                guid: None,
                date_added: None,
                last_modified: None,
                title: Some("the bookmark".into()),
                url: Url::parse("https://www.example.com")?,
            })],
        });
        // round-trip the tree via serde.
        let json = serde_json::to_string_pretty(&tree)?;
        let deser: BookmarkTreeNode = serde_json::from_str(&json)?;
        assert_eq!(tree, deser);
        // and check against the simplest json repr of the tree, which checks
        // our PartialEq implementation.
        let jtree = json!({
            "type": 2,
            "guid": &guid,
            "children" : [
                {
                    "type": 1,
                    "title": "the bookmark",
                    "url": "https://www.example.com/"
                }
            ]
        });
        let deser_tree: BookmarkTreeNode = serde_json::from_value(jtree).expect("should deser");
        assert_eq!(tree, deser_tree);
        Ok(())
    }

    #[test]
    fn test_tree_invalid() -> Result<()> {
        let jtree = json!({
            "type": 2,
            "children" : [
                {
                    "type": 1,
                    "title": "bookmark with invalid URL",
                    "url": "invalid_url"
                },
                {
                    "type": 1,
                    "title": "bookmark with missing URL",
                },
                {
                    "title": "bookmark with missing type, no URL",
                },
                {
                    "title": "bookmark with missing type, valid URL",
                    "url": "http://example.com"
                },

            ]
        });
        let deser_tree: BookmarkTreeNode = serde_json::from_value(jtree).expect("should deser");
        let folder = match deser_tree {
            BookmarkTreeNode::Folder(f) => f,
            _ => panic!("must be a folder"),
        };

        let children = folder.children;
        assert_eq!(children.len(), 4);

        assert!(match &children[0] {
            BookmarkTreeNode::Folder(f) => f.title == Some("bookmark with invalid URL".to_string()),
            _ => false,
        });
        assert!(match &children[1] {
            BookmarkTreeNode::Folder(f) => f.title == Some("bookmark with missing URL".to_string()),
            _ => false,
        });
        assert!(match &children[2] {
            BookmarkTreeNode::Folder(f) => {
                f.title == Some("bookmark with missing type, no URL".to_string())
            }
            _ => false,
        });
        assert!(match &children[3] {
            BookmarkTreeNode::Bookmark(b) => {
                b.title == Some("bookmark with missing type, valid URL".to_string())
            }
            _ => false,
        });

        Ok(())
    }

}

fn add_subtree_infos(parent: &SyncGuid, tree: &FolderNode, insert_infos: &mut Vec<InsertableItem>) {
    // TODO: track last modified? Like desktop, we should probably have
    // the default values passed in so the entire tree has consistent
    // timestamps.
    let default_when = Some(Timestamp::now());
    insert_infos.reserve(tree.children.len());
    for child in &tree.children {
        match child {
            BookmarkTreeNode::Bookmark(b) => insert_infos.push(
                InsertableBookmark {
                    parent_guid: parent.clone(),
                    position: BookmarkPosition::Append,
                    date_added: b.date_added.or(default_when),
                    last_modified: b.last_modified.or(default_when),
                    guid: b.guid.clone(),
                    url: b.url.clone(),
                    title: b.title.clone(),
                }
                .into(),
            ),
            BookmarkTreeNode::Separator(s) => insert_infos.push(
                InsertableSeparator {
                    parent_guid: parent.clone(),
                    position: BookmarkPosition::Append,
                    date_added: s.date_added.or(default_when),
                    last_modified: s.last_modified.or(default_when),
                    guid: s.guid.clone(),
                }
                .into(),
            ),
            BookmarkTreeNode::Folder(f) => {
                let my_guid = f.guid.clone().unwrap_or_else(|| SyncGuid::new());
                // must add the folder before we recurse into children.
                insert_infos.push(
                    InsertableFolder {
                        parent_guid: parent.clone(),
                        position: BookmarkPosition::Append,
                        date_added: f.date_added.or(default_when),
                        last_modified: f.last_modified.or(default_when),
                        guid: Some(my_guid.clone()),
                        title: f.title.clone(),
                    }
                    .into(),
                );
                add_subtree_infos(&my_guid, &f, insert_infos);
            }
        };
    }
}

pub fn insert_tree(db: &impl ConnExt, tree: &FolderNode) -> Result<()> {
    let parent_guid = match &tree.guid {
        Some(guid) => guid,
        None => return Err(InvalidPlaceInfo::InvalidParent("<no guid>".into()).into()),
    };

    let mut insert_infos: Vec<InsertableItem> = Vec::new();
    add_subtree_infos(&parent_guid, tree, &mut insert_infos);
    log::info!("insert_tree inserting {} records", insert_infos.len());
    let tx = db.unchecked_transaction()?;

    for insertable in insert_infos {
        insert_bookmark_in_tx(db, &insertable)?;
    }
    super::delete_pending_temp_tables(db.conn())?;
    tx.commit()?;
    Ok(())
}

#[derive(Debug)]
struct FetchedTreeRow {
    level: u32,
    id: RowId,
    guid: SyncGuid,
    // parent and parent_guid are Option<> only to handle the root - we would
    // assert but they aren't currently used.
    parent: Option<RowId>,
    parent_guid: Option<SyncGuid>,
    node_type: BookmarkType,
    position: u32,
    title: Option<String>,
    date_added: Timestamp,
    last_modified: Timestamp,
    url: Option<String>,
}

impl FetchedTreeRow {
    pub fn from_row(row: &Row) -> Result<Self> {
        let url = row.get_checked::<_, Option<String>>("url")?;
        Ok(Self {
            level: row.get_checked("level")?,
            id: row.get_checked::<_, RowId>("id")?,
            guid: row.get_checked::<_, String>("guid")?.into(),
            parent: row.get_checked::<_, Option<RowId>>("parent")?,
            parent_guid: row
                .get_checked::<_, Option<String>>("parentGuid")?
                .map(SyncGuid::from),
            node_type: BookmarkType::from_u8_with_valid_url(
                row.get_checked::<_, u8>("type")?,
                || url.is_some(),
            ),
            position: row.get_checked("position")?,
            title: row.get_checked::<_, Option<String>>("title")?,
            date_added: row.get_checked("dateAdded")?,
            last_modified: row.get_checked("lastModified")?,
            url,
        })
    }
}

fn inflate(
    parent: &mut BookmarkTreeNode,
    pseudo_tree: &mut HashMap<SyncGuid, Vec<BookmarkTreeNode>>,
) {
    if let BookmarkTreeNode::Folder(parent) = parent {
        if let Some(children) = parent
            .guid
            .as_ref()
            .and_then(|guid| pseudo_tree.remove(guid))
        {
            parent.children = children;
            for mut child in &mut parent.children {
                inflate(&mut child, pseudo_tree);
            }
        }
    }
}

/// Fetch the tree starting at the specified folder guid.
/// Returns a BookmarkTreeNode::Folder(_)
pub fn fetch_tree(db: &impl ConnExt, item_guid: &SyncGuid) -> Result<Option<BookmarkTreeNode>> {
    let sql = r#"
        WITH RECURSIVE
        descendants(fk, level, type, id, guid, parent, parentGuid, position,
                    title, dateAdded, lastModified) AS (
          SELECT b1.fk, 0, b1.type, b1.id, b1.guid, b1.parent,
                 (SELECT guid FROM moz_bookmarks WHERE id = b1.parent),
                 b1.position, b1.title, b1.dateAdded, b1.lastModified
          FROM moz_bookmarks b1 WHERE b1.guid=:item_guid
          UNION ALL
          SELECT b2.fk, level + 1, b2.type, b2.id, b2.guid, b2.parent,
                 descendants.guid, b2.position, b2.title, b2.dateAdded,
                 b2.lastModified
          FROM moz_bookmarks b2
          JOIN descendants ON b2.parent = descendants.id) -- AND b2.id <> :tags_folder)
        SELECT d.level, d.id, d.guid, d.parent, d.parentGuid, d.type,
               d.position, NULLIF(d.title, '') AS title, d.dateAdded,
               d.lastModified, h.url
--               (SELECT icon_url FROM moz_icons i
--                      JOIN moz_icons_to_pages ON icon_id = i.id
--                      JOIN moz_pages_w_icons pi ON page_id = pi.id
--                      WHERE pi.page_url_hash = hash(h.url) AND pi.page_url = h.url
--                      ORDER BY width DESC LIMIT 1) AS iconuri,
--               (SELECT GROUP_CONCAT(t.title, ',')
--                FROM moz_bookmarks b2
--                JOIN moz_bookmarks t ON t.id = +b2.parent AND t.parent = :tags_folder
--                WHERE b2.fk = h.id
--               ) AS tags,
--               EXISTS (SELECT 1 FROM moz_items_annos
--                       WHERE item_id = d.id LIMIT 1) AS has_annos,
--               (SELECT a.content FROM moz_annos a
--                JOIN moz_anno_attributes n ON a.anno_attribute_id = n.id
--                WHERE place_id = h.id AND n.name = :charset_anno
--               ) AS charset
        FROM descendants d
        LEFT JOIN moz_bookmarks b3 ON b3.id = d.parent
        LEFT JOIN moz_places h ON h.id = d.fk
        ORDER BY d.level, d.parent, d.position"#;

    let mut stmt = db.conn().prepare(sql)?;

    let mut results =
        stmt.query_and_then_named(&[(":item_guid", item_guid)], FetchedTreeRow::from_row)?;

    // The first row in the result set is always the root of our tree.
    let mut root = match results.next() {
        Some(result) => {
            let row = result?;
            FolderNode {
                guid: Some(row.guid.clone()),
                date_added: Some(row.date_added),
                last_modified: Some(row.last_modified),
                title: row.title.clone(),
                children: Vec::new(),
            }
            .into()
        }
        None => return Ok(None),
    };

    // For all remaining rows, build a pseudo-tree that maps parent GUIDs to
    // ordered children. We need this intermediate step because SQLite returns
    // results in level order, so we'll see a node's siblings and cousins (same
    // level, but different parents) before any of their descendants.
    let mut pseudo_tree: HashMap<SyncGuid, Vec<BookmarkTreeNode>> = HashMap::new();
    for result in results {
        let row = result?;
        let node = match row.node_type {
            BookmarkType::Bookmark => match &row.url {
                Some(url_str) => match Url::parse(&url_str) {
                    Ok(url) => BookmarkNode {
                        guid: Some(row.guid.clone()),
                        date_added: Some(row.date_added),
                        last_modified: Some(row.last_modified),
                        title: row.title.clone(),
                        url,
                    }
                    .into(),
                    Err(e) => {
                        log::warn!(
                            "ignoring malformed bookmark {} - invalid URL: {:?}",
                            row.guid,
                            e
                        );
                        continue;
                    }
                },
                None => {
                    log::warn!("ignoring malformed bookmark {} - no URL", row.guid);
                    continue;
                }
            },
            BookmarkType::Separator => SeparatorNode {
                guid: Some(row.guid.clone()),
                date_added: Some(row.date_added),
                last_modified: Some(row.last_modified),
            }
            .into(),
            BookmarkType::Folder => FolderNode {
                guid: Some(row.guid.clone()),
                date_added: Some(row.date_added),
                last_modified: Some(row.last_modified),
                title: row.title.clone(),
                children: Vec::new(),
            }
            .into(),
        };
        if let Some(parent_guid) = row.parent_guid.as_ref().cloned() {
            let children = pseudo_tree.entry(parent_guid).or_default();
            children.push(node);
        }
    }

    // Finally, inflate our tree.
    inflate(&mut root, &mut pseudo_tree);
    Ok(Some(root))
}

/// A "raw" bookmark - a representation of the row and some summary fields.
#[derive(Debug)]
pub(crate) struct RawBookmark {
    pub place_id: Option<RowId>,
    pub row_id: RowId,
    pub bookmark_type: BookmarkType,
    pub parent_id: RowId,
    pub parent_guid: SyncGuid,
    pub position: u32,
    pub title: Option<String>,
    pub url: Option<Url>,
    pub date_added: Timestamp,
    pub date_modified: Timestamp,
    pub guid: SyncGuid,
    pub sync_status: SyncStatus,
    pub sync_change_counter: u32,
    pub child_count: u32,
    pub grandparent_id: Option<RowId>,
}

impl RawBookmark {
    pub fn from_row(row: &Row) -> Result<Self> {
        let place_id = row.get_checked::<_, Option<RowId>>("fk")?;
        Ok(Self {
            row_id: row.get_checked("_id")?,
            place_id,
            bookmark_type: BookmarkType::from_u8_with_valid_url(
                row.get_checked::<_, u8>("type")?,
                || place_id.is_some(),
            ),
            parent_id: row.get_checked("_parentId")?,
            parent_guid: row.get_checked("parentGuid")?,
            position: row.get_checked("position")?,
            title: row.get_checked::<_, Option<String>>("title")?,
            url: match row.get_checked::<_, Option<String>>("url")? {
                Some(s) => Some(Url::parse(&s)?),
                None => None,
            },
            date_added: row.get_checked("dateAdded")?,
            date_modified: row.get_checked("lastModified")?,
            guid: row.get_checked::<_, String>("guid")?.into(),
            sync_status: SyncStatus::from_u8(row.get_checked::<_, u8>("_syncStatus")?),
            sync_change_counter: row
                .get_checked::<_, Option<u32>>("syncChangeCounter")?
                .unwrap_or_default(),
            child_count: row.get_checked("_childCount")?,
            grandparent_id: row.get_checked("_grandparentId")?,
        })
    }
}

pub(crate) fn get_raw_bookmark(db: &impl ConnExt, guid: &SyncGuid) -> Result<Option<RawBookmark>> {
    // sql is based on fetchBookmark() in Desktop's Bookmarks.jsm, with 'fk' added
    // and title's NULLIF handling.
    Ok(db.try_query_row(
        "
        SELECT b.guid, p.guid AS parentGuid, b.position,
               b.dateAdded, b.lastModified, b.type,
               -- Note we return null for titles with an empty string.
               NULLIF(b.title, '') AS title,
               h.url AS url, b.id AS _id, b.parent AS _parentId,
               (SELECT count(*) FROM moz_bookmarks WHERE parent = b.id) AS _childCount,
               p.parent AS _grandParentId, b.syncStatus AS _syncStatus,
               -- the columns below don't appear in the desktop query
               b.fk, b.syncChangeCounter
       FROM moz_bookmarks b
       LEFT JOIN moz_bookmarks p ON p.id = b.parent
       LEFT JOIN moz_places h ON h.id = b.fk
       WHERE b.guid = :guid",
        &[(":guid", guid)],
        RawBookmark::from_row,
        true,
    )?)
}

#[cfg(test)]
mod tests {
    use super::*;
    use crate::api::places_api::test::new_mem_connection;
    use crate::db::PlacesDb;
<<<<<<< HEAD
    use crate::tests::{assert_json_tree, insert_json_tree};
=======
    use pretty_assertions::assert_eq;
>>>>>>> 54fdcece
    use rusqlite::NO_PARAMS;
    use serde_json::Value;
    use std::collections::HashSet;

    fn get_pos(conn: &PlacesDb, guid: &SyncGuid) -> u32 {
        get_raw_bookmark(conn, guid)
            .expect("should work")
            .unwrap()
            .position
    }

    #[test]
    fn test_insert() -> Result<()> {
        let _ = env_logger::try_init();
        let conn = new_mem_connection();
        let url = Url::parse("https://www.example.com")?;

        conn.execute("UPDATE moz_bookmarks SET syncChangeCounter = 0", NO_PARAMS)
            .expect("should work");

        let bm = InsertableItem::Bookmark(InsertableBookmark {
            parent_guid: BookmarkRootGuid::Unfiled.into(),
            position: BookmarkPosition::Append,
            date_added: None,
            last_modified: None,
            guid: None,
            url: url.clone(),
            title: Some("the title".into()),
        });
        let guid = insert_bookmark(&conn, &bm)?;

        // re-fetch it.
        let rb = get_raw_bookmark(&conn, &guid)?.expect("should get the bookmark");

        assert!(rb.place_id.is_some());
        assert_eq!(rb.bookmark_type, BookmarkType::Bookmark);
        assert_eq!(rb.parent_guid, BookmarkRootGuid::Unfiled.as_guid());
        assert_eq!(rb.position, 0);
        assert_eq!(rb.title, Some("the title".into()));
        assert_eq!(rb.url, Some(url));
        assert_eq!(rb.sync_status, SyncStatus::New);
        assert_eq!(rb.sync_change_counter, 1);
        assert_eq!(rb.child_count, 0);

        let unfiled = get_raw_bookmark(&conn, &BookmarkRootGuid::Unfiled.as_guid())?
            .expect("should get unfiled");
        assert_eq!(unfiled.sync_change_counter, 1);

        Ok(())
    }

    #[test]
    fn test_insert_titles() -> Result<()> {
        let _ = env_logger::try_init();
        let conn = new_mem_connection();
        let url = Url::parse("https://www.example.com")?;

        let bm = InsertableItem::Bookmark(InsertableBookmark {
            parent_guid: BookmarkRootGuid::Unfiled.into(),
            position: BookmarkPosition::Append,
            date_added: None,
            last_modified: None,
            guid: None,
            url: url.clone(),
            title: Some("".into()),
        });
        let guid = insert_bookmark(&conn, &bm)?;
        let rb = get_raw_bookmark(&conn, &guid)?.expect("should get the bookmark");
        assert_eq!(rb.title, None);

        let bm2 = InsertableItem::Bookmark(InsertableBookmark {
            parent_guid: BookmarkRootGuid::Unfiled.into(),
            position: BookmarkPosition::Append,
            date_added: None,
            last_modified: None,
            guid: None,
            url: url.clone(),
            title: None,
        });
        let guid2 = insert_bookmark(&conn, &bm2)?;
        let rb2 = get_raw_bookmark(&conn, &guid2)?.expect("should get the bookmark");
        assert_eq!(rb2.title, None);
        Ok(())
    }

    #[test]
    fn test_delete() -> Result<()> {
        let _ = env_logger::try_init();
        let conn = new_mem_connection();

        let guid1 = SyncGuid::new();
        let guid2 = SyncGuid::new();
        let guid2_1 = SyncGuid::new();
        let guid3 = SyncGuid::new();

        let jtree = json!({
            "guid": &BookmarkRootGuid::Unfiled.as_guid(),
            "children": [
                {
                    "guid": &guid1,
                    "title": "the bookmark",
                    "url": "https://www.example.com/"
                },
                {
                    "guid": &guid2,
                    "title": "A folder",
                    "children": [
                        {
                            "guid": &guid2_1,
                            "title": "bookmark in A folder",
                            "url": "https://www.example2.com/"
                        }
                    ]
                },
                {
                    "guid": &guid3,
                    "title": "the last bookmark",
                    "url": "https://www.example3.com/"
                },
            ]
        });

        insert_json_tree(&conn, jtree);

        // Make sure the positions are correct now.
        assert_eq!(get_pos(&conn, &guid1), 0);
        assert_eq!(get_pos(&conn, &guid2), 1);
        assert_eq!(get_pos(&conn, &guid3), 2);

        // Delete the middle folder.
        delete_bookmark(&conn, &guid2)?;
        // Should no longer exist.
        assert!(get_raw_bookmark(&conn, &guid2)?.is_none());
        // Neither should the child.
        assert!(get_raw_bookmark(&conn, &guid2_1)?.is_none());
        // Positions of the remaining should be correct.
        assert_eq!(get_pos(&conn, &guid1), 0);
        assert_eq!(get_pos(&conn, &guid3), 1);

        Ok(())
    }

    #[test]
    fn test_delete_roots() -> Result<()> {
        let _ = env_logger::try_init();
        let conn = new_mem_connection();

        delete_bookmark(&conn, &BookmarkRootGuid::Root.into()).expect_err("can't delete root");
        delete_bookmark(&conn, &BookmarkRootGuid::Unfiled.into())
            .expect_err("can't delete any root");
        Ok(())
    }

    #[test]
    fn test_insert_pos_too_large() -> Result<()> {
        let _ = env_logger::try_init();
        let conn = new_mem_connection();
        let url = Url::parse("https://www.example.com")?;

        let bm = InsertableItem::Bookmark(InsertableBookmark {
            parent_guid: BookmarkRootGuid::Unfiled.into(),
            position: BookmarkPosition::Specific(100),
            date_added: None,
            last_modified: None,
            guid: None,
            url: url.clone(),
            title: Some("the title".into()),
        });
        let guid = insert_bookmark(&conn, &bm)?;

        // re-fetch it.
        let rb = get_raw_bookmark(&conn, &guid)?.expect("should get the bookmark");

        assert_eq!(rb.position, 0, "large value should have been ignored");
        Ok(())
    }

    #[test]
    fn test_update_move_same_parent() -> Result<()> {
        let _ = env_logger::try_init();
        let conn = new_mem_connection();
        let unfiled = &BookmarkRootGuid::Unfiled.as_guid();

        // A helper to make the moves below more concise.
        let do_move = |guid: &str, pos: BookmarkPosition| {
            update_bookmark(
                &conn,
                &guid.into(),
                &UpdatableBookmark {
                    location: UpdateTreeLocation::Position(pos),
                    ..Default::default()
                }
                .into(),
            )
            .expect("update should work");
        };

        // A helper to make the checks below more concise.
        let check_tree = |children: Value| {
            assert_json_tree(
                &conn,
                unfiled,
                json!({
                    "guid": unfiled,
                    "children": children
                }),
            );
        };

        insert_json_tree(
            &conn,
            json!({
                "guid": unfiled,
                "children": [
                    {
                        "guid": "bookmark1___",
                        "url": "https://www.example1.com/"
                    },
                    {
                        "guid": "bookmark2___",
                        "url": "https://www.example2.com/"
                    },
                    {
                        "guid": "bookmark3___",
                        "url": "https://www.example3.com/"
                    },

                ]
            }),
        );

        // Move a bookmark to the end.
        do_move("bookmark2___", BookmarkPosition::Append);
        check_tree(json!([
            {"url": "https://www.example1.com/"},
            {"url": "https://www.example3.com/"},
            {"url": "https://www.example2.com/"},
        ]));

        // Move a bookmark to its existing position
        do_move("bookmark3___", BookmarkPosition::Specific(1));
        check_tree(json!([
            {"url": "https://www.example1.com/"},
            {"url": "https://www.example3.com/"},
            {"url": "https://www.example2.com/"},
        ]));

        // Move a bookmark back 1 position.
        do_move("bookmark2___", BookmarkPosition::Specific(1));
        check_tree(json!([
            {"url": "https://www.example1.com/"},
            {"url": "https://www.example2.com/"},
            {"url": "https://www.example3.com/"},
        ]));

        // Move a bookmark forward 1 position.
        do_move("bookmark2___", BookmarkPosition::Specific(2));
        check_tree(json!([
            {"url": "https://www.example1.com/"},
            {"url": "https://www.example3.com/"},
            {"url": "https://www.example2.com/"},
        ]));

        // Move a bookmark beyond the end.
        do_move("bookmark1___", BookmarkPosition::Specific(10));
        check_tree(json!([
            {"url": "https://www.example3.com/"},
            {"url": "https://www.example2.com/"},
            {"url": "https://www.example1.com/"},
        ]));

        Ok(())
    }

    #[test]
    fn test_update() -> Result<()> {
        let _ = env_logger::try_init();
        let conn = new_mem_connection();
        let unfiled = &BookmarkRootGuid::Unfiled.as_guid();

        insert_json_tree(
            &conn,
            json!({
                "guid": unfiled,
                "children": [
                    {
                        "guid": "bookmark1___",
                        "title": "the bookmark",
                        "url": "https://www.example.com/"
                    },
                    {
                        "guid": "bookmark2___",
                        "title": "another bookmark",
                        "url": "https://www.example2.com/"
                    },
                    {
                        "guid": "folder1_____",
                        "title": "A folder",
                        "children": [
                            {
                                "guid": "bookmark3___",
                                "title": "bookmark in A folder",
                                "url": "https://www.example3.com/"
                            },
                            {
                                "guid": "bookmark4___",
                                "title": "next bookmark in A folder",
                                "url": "https://www.example4.com/"
                            },
                            {
                                "guid": "bookmark5___",
                                "title": "next next bookmark in A folder",
                                "url": "https://www.example5.com/"
                            }
                        ]
                    },
                    {
                        "guid": "bookmark6___",
                        "title": "yet another bookmark",
                        "url": "https://www.example6.com/"
                    },

                ]
            }),
        );

        update_bookmark(
            &conn,
            &"folder1_____".into(),
            &UpdatableFolder {
                title: Some("new name".to_string()),
                ..Default::default()
            }
            .into(),
        )?;
        update_bookmark(
            &conn,
            &"bookmark1___".into(),
            &UpdatableBookmark {
                url: Some(Url::parse("https://www.example3.com/")?),
                title: None,
                ..Default::default()
            }
            .into(),
        )?;

        // A move in the same folder.
        update_bookmark(
            &conn,
            &"bookmark6___".into(),
            &UpdatableBookmark {
                location: UpdateTreeLocation::Position(BookmarkPosition::Specific(2)),
                ..Default::default()
            }
            .into(),
        )?;

        // A move across folders.
        update_bookmark(
            &conn,
            &"bookmark2___".into(),
            &UpdatableBookmark {
                location: UpdateTreeLocation::Parent(
                    "folder1_____".into(),
                    BookmarkPosition::Specific(1),
                ),
                ..Default::default()
            }
            .into(),
        )?;

        assert_json_tree(
            &conn,
            unfiled,
            json!({
                "guid": unfiled,
                "children": [
                    {
                        // We updated the url and title of this.
                        "guid": "bookmark1___",
                        "title": null,
                        "url": "https://www.example3.com/"
                    },
                        // We moved bookmark6 to position=2 (ie, 3rd) of the same
                        // parent, but then moved the existing 2nd item to the
                        // folder, so this ends up second.
                    {
                        "guid": "bookmark6___",
                        "url": "https://www.example6.com/"
                    },
                    {
                        // We changed the name of the folder.
                        "guid": "folder1_____",
                        "title": "new name",
                        "children": [
                            {
                                "guid": "bookmark3___",
                                "url": "https://www.example3.com/"
                            },
                            {
                                // This was moved from the parent to position 1
                                "guid": "bookmark2___",
                                "url": "https://www.example2.com/"
                            },
                            {
                                "guid": "bookmark4___",
                                "url": "https://www.example4.com/"
                            },
                            {
                                "guid": "bookmark5___",
                                "url": "https://www.example5.com/"
                            }
                        ]
                    },

                ]
            }),
        );

        Ok(())
    }

    #[test]
    fn test_update_titles() -> Result<()> {
        let _ = env_logger::try_init();
        let conn = new_mem_connection();
        let guid: SyncGuid = "bookmark1___".into();

        insert_json_tree(
            &conn,
            json!({
                "guid": &BookmarkRootGuid::Unfiled.as_guid(),
                "children": [
                    {
                        "guid": "bookmark1___",
                        "title": "the bookmark",
                        "url": "https://www.example.com/"
                    },
                ],
            }),
        );

        conn.execute("UPDATE moz_bookmarks SET syncChangeCounter = 0", NO_PARAMS)
            .expect("should work");

        // Update of None means no change.
        update_bookmark(
            &conn,
            &guid,
            &UpdatableBookmark {
                title: None,
                ..Default::default()
            }
            .into(),
        )?;
        let bm = get_raw_bookmark(&conn, &guid)?.expect("should exist");
        assert_eq!(bm.title, Some("the bookmark".to_string()));
        assert_eq!(bm.sync_change_counter, 0);

        // Update to the same value is still not a change.
        update_bookmark(
            &conn,
            &guid,
            &UpdatableBookmark {
                title: Some("the bookmark".to_string()),
                ..Default::default()
            }
            .into(),
        )?;
        let bm = get_raw_bookmark(&conn, &guid)?.expect("should exist");
        assert_eq!(bm.title, Some("the bookmark".to_string()));
        assert_eq!(bm.sync_change_counter, 0);

        // Update to an empty string sets it to null
        update_bookmark(
            &conn,
            &guid,
            &UpdatableBookmark {
                title: Some("".to_string()),
                ..Default::default()
            }
            .into(),
        )?;
        let bm = get_raw_bookmark(&conn, &guid)?.expect("should exist");
        assert_eq!(bm.title, None);
        assert_eq!(bm.sync_change_counter, 1);

        Ok(())
    }

    #[test]
    fn test_update_statuses() -> Result<()> {
        let _ = env_logger::try_init();
        let conn = new_mem_connection();
        let unfiled = &BookmarkRootGuid::Unfiled.as_guid();

        let check_change_counters = |guids: Vec<&str>| {
            let sql = "SELECT guid FROM moz_bookmarks WHERE syncChangeCounter != 0";
            let mut stmt = conn.prepare(sql).expect("sql is ok");
            let got_guids: HashSet<String> = stmt
                .query_and_then(NO_PARAMS, |row| -> rusqlite::Result<_> {
                    Ok(row.get_checked::<_, String>(0)?)
                })
                .expect("should work")
                .map(|v| v.unwrap())
                .into_iter()
                .collect();

            assert_eq!(
                got_guids,
                guids.into_iter().map(|v| v.to_string()).collect()
            );
            // reset them all back
            conn.execute("UPDATE moz_bookmarks SET syncChangeCounter = 0", NO_PARAMS)
                .expect("should work");
        };

        let check_last_modified = |guids: Vec<&str>| {
            let sql = "SELECT guid FROM moz_bookmarks
                       WHERE lastModified >= 1000 AND guid != 'root________'";

            let mut stmt = conn.prepare(sql).expect("sql is ok");
            let got_guids: HashSet<String> = stmt
                .query_and_then(NO_PARAMS, |row| -> rusqlite::Result<_> {
                    Ok(row.get_checked::<_, String>(0)?)
                })
                .expect("should work")
                .map(|v| v.unwrap())
                .into_iter()
                .collect();

            assert_eq!(
                got_guids,
                guids.into_iter().map(|v| v.to_string()).collect()
            );
            // reset them all back
            conn.execute("UPDATE moz_bookmarks SET lastModified = 123", NO_PARAMS)
                .expect("should work");
        };

        insert_json_tree(
            &conn,
            json!({
                "guid": unfiled,
                "children": [
                    {
                        "guid": "folder1_____",
                        "title": "A folder",
                        "children": [
                            {
                                "guid": "bookmark1___",
                                "title": "bookmark in A folder",
                                "url": "https://www.example2.com/"
                            },
                            {
                                "guid": "bookmark2___",
                                "title": "next bookmark in A folder",
                                "url": "https://www.example3.com/"
                            },
                        ]
                    },
                    {
                        "guid": "folder2_____",
                        "title": "folder 2",
                    },
                ]
            }),
        );

        // reset all statuses and timestamps.
        conn.execute(
            "UPDATE moz_bookmarks SET syncChangeCounter = 0, lastModified = 123",
            NO_PARAMS,
        )?;

        // update a title - should get a change counter.
        update_bookmark(
            &conn,
            &"bookmark1___".into(),
            &UpdatableBookmark {
                title: Some("new name".to_string()),
                ..Default::default()
            }
            .into(),
        )?;
        check_change_counters(vec!["bookmark1___"]);
        // last modified should be all the way up the tree.
        check_last_modified(vec!["unfiled_____", "folder1_____", "bookmark1___"]);

        // update the position in the same folder.
        update_bookmark(
            &conn,
            &"bookmark1___".into(),
            &UpdatableBookmark {
                location: UpdateTreeLocation::Position(BookmarkPosition::Append),
                ..Default::default()
            }
            .into(),
        )?;
        // parent should be the only thing with a change counter.
        check_change_counters(vec!["folder1_____"]);
        // last modified should be all the way up the tree.
        check_last_modified(vec!["unfiled_____", "folder1_____", "bookmark1___"]);

        // update the position to a different folder.
        update_bookmark(
            &conn,
            &"bookmark1___".into(),
            &UpdatableBookmark {
                location: UpdateTreeLocation::Parent(
                    "folder2_____".into(),
                    BookmarkPosition::Append,
                ),
                ..Default::default()
            }
            .into(),
        )?;
        // Both parents should have a change counter.
        check_change_counters(vec!["folder1_____", "folder2_____"]);
        // last modified should be all the way up the tree and include both parents.
        check_last_modified(vec![
            "unfiled_____",
            "folder1_____",
            "folder2_____",
            "bookmark1___",
        ]);

        Ok(())
    }

    #[test]
    fn test_update_errors() -> Result<()> {
        let _ = env_logger::try_init();
        let conn = new_mem_connection();

        insert_json_tree(
            &conn,
            json!({
                "guid": &BookmarkRootGuid::Unfiled.as_guid(),
                "children": [
                    {
                        "guid": "bookmark1___",
                        "title": "the bookmark",
                        "url": "https://www.example.com/"
                    },
                    {
                        "guid": "folder1_____",
                        "title": "A folder",
                        "children": [
                            {
                                "guid": "bookmark2___",
                                "title": "bookmark in A folder",
                                "url": "https://www.example2.com/"
                            },
                        ]
                    },
                ]
            }),
        );
        // Update an item that doesn't exist.
        update_bookmark(
            &conn,
            &"bookmark9___".into(),
            &UpdatableBookmark {
                ..Default::default()
            }
            .into(),
        )
        .expect_err("should fail to update an item that doesn't exist");

        // A move across to a non-folder
        update_bookmark(
            &conn,
            &"bookmark1___".into(),
            &UpdatableBookmark {
                location: UpdateTreeLocation::Parent(
                    "bookmark2___".into(),
                    BookmarkPosition::Specific(1),
                ),
                ..Default::default()
            }
            .into(),
        )
        .expect_err("can't move to a bookmark");

        // A move to the root
        update_bookmark(
            &conn,
            &"bookmark1___".into(),
            &UpdatableBookmark {
                location: UpdateTreeLocation::Parent(
                    BookmarkRootGuid::Root.as_guid(),
                    BookmarkPosition::Specific(1),
                ),
                ..Default::default()
            }
            .into(),
        )
        .expect_err("can't move to the root");
        Ok(())
    }

    #[test]
    fn test_fetch_root() -> Result<()> {
        let _ = env_logger::try_init();
        let conn = new_mem_connection();

        // Fetch the root
        let t = fetch_tree(&conn, &BookmarkRootGuid::Root.into())?.unwrap();
        let f = match t {
            BookmarkTreeNode::Folder(ref f) => f,
            _ => panic!("tree root must be a folder"),
        };
        assert_eq!(f.guid, Some(BookmarkRootGuid::Root.into()));
        assert_eq!(f.children.len(), 4);
        Ok(())
    }

    #[test]
    fn test_insert_tree() -> Result<()> {
        let _ = env_logger::try_init();
        let conn = new_mem_connection();

        let tree = FolderNode {
            guid: Some(BookmarkRootGuid::Unfiled.into()),
            children: vec![
                BookmarkNode {
                    guid: None,
                    date_added: None,
                    last_modified: None,
                    title: Some("the bookmark".into()),
                    url: Url::parse("https://www.example.com")?,
                }
                .into(),
                FolderNode {
                    title: Some("A folder".into()),
                    children: vec![
                        BookmarkNode {
                            guid: None,
                            date_added: None,
                            last_modified: None,
                            title: Some("bookmark 1 in A folder".into()),
                            url: Url::parse("https://www.example2.com")?,
                        }
                        .into(),
                        BookmarkNode {
                            guid: None,
                            date_added: None,
                            last_modified: None,
                            title: Some("bookmark 2 in A folder".into()),
                            url: Url::parse("https://www.example3.com")?,
                        }
                        .into(),
                    ],
                    ..Default::default()
                }
                .into(),
                BookmarkNode {
                    guid: None,
                    date_added: None,
                    last_modified: None,
                    title: Some("another bookmark".into()),
                    url: Url::parse("https://www.example4.com")?,
                }
                .into(),
            ],
            ..Default::default()
        };
        insert_tree(&conn, &tree)?;

        // check  it.
        assert_json_tree(
            &conn,
            &BookmarkRootGuid::Unfiled.into(),
            json!({
                "guid": &BookmarkRootGuid::Unfiled.as_guid(),
                "children": [
                    {
                        "title": "the bookmark",
                        "url": "https://www.example.com/"
                    },
                    {
                        "title": "A folder",
                        "children": [
                            {
                                "title": "bookmark 1 in A folder",
                                "url": "https://www.example2.com/"
                            },
                            {
                                "title": "bookmark 2 in A folder",
                                "url": "https://www.example3.com/"
                            }
                        ],
                    },
                    {
                        "title": "another bookmark",
                        "url": "https://www.example4.com/",
                    }
                ]
            }),
        );
        Ok(())
    }
}<|MERGE_RESOLUTION|>--- conflicted
+++ resolved
@@ -1349,11 +1349,8 @@
     use super::*;
     use crate::api::places_api::test::new_mem_connection;
     use crate::db::PlacesDb;
-<<<<<<< HEAD
     use crate::tests::{assert_json_tree, insert_json_tree};
-=======
     use pretty_assertions::assert_eq;
->>>>>>> 54fdcece
     use rusqlite::NO_PARAMS;
     use serde_json::Value;
     use std::collections::HashSet;
