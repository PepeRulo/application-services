[package]
name = "sync-test"
version = "0.1.0"
authors = ["Thom Chiovoloni <tchiovoloni@mozilla.com>"]
edition = "2018"
license = "MPL-2.0"

[dependencies]
viaduct-reqwest = { path = "../../components/support/viaduct-reqwest" }
logins = { path = "../../components/logins" }
sync15 = { path = "../../components/sync15" }
sync15-traits = { path = "../../components/support/sync15-traits" }
tabs = { path = "../../components/tabs" }
fxa-client = { path = "../../components/fxa-client" }
<<<<<<< HEAD
sync-guid = { path = "../../components/support/guid", features = ["rusqlite_support", "random"]}
interrupt = { path = "../../components/support/interrupt" }
url = "2.1.1"
env_logger = "0.7.0"
=======
url = "2.1"
env_logger = "0.7"
>>>>>>> 055c1ccc
log = "0.4.8"
failure = "0.1"
rand = "0.7"
lazy_static = "1.4.0"
<<<<<<< HEAD
structopt = "0.3.11"
serde = "1.0.104"
serde_derive = "1.0.104"
serde_json = "1.0.50"
=======
structopt = "0.3"
>>>>>>> 055c1ccc
<|MERGE_RESOLUTION|>--- conflicted
+++ resolved
@@ -12,24 +12,16 @@
 sync15-traits = { path = "../../components/support/sync15-traits" }
 tabs = { path = "../../components/tabs" }
 fxa-client = { path = "../../components/fxa-client" }
-<<<<<<< HEAD
 sync-guid = { path = "../../components/support/guid", features = ["rusqlite_support", "random"]}
 interrupt = { path = "../../components/support/interrupt" }
 url = "2.1.1"
 env_logger = "0.7.0"
-=======
-url = "2.1"
-env_logger = "0.7"
->>>>>>> 055c1ccc
 log = "0.4.8"
 failure = "0.1"
 rand = "0.7"
 lazy_static = "1.4.0"
-<<<<<<< HEAD
 structopt = "0.3.11"
 serde = "1.0.104"
 serde_derive = "1.0.104"
 serde_json = "1.0.50"
-=======
-structopt = "0.3"
->>>>>>> 055c1ccc
+structopt = "0.3"